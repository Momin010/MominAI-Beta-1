<!DOCTYPE html>
<html lang="en">
<head>
    <meta charset="UTF-8">
    <meta name="viewport" content="width=device-width, initial-scale=1.0">
    <title>MominAI</title>
    <link rel="icon" href="/assets/logo.svg" type="image/svg+xml">
<<<<<<< HEAD
    <link rel="manifest" href="/manifest.webmanifest">
=======
    <script src="https://cdnjs.cloudflare.com/ajax/libs/monaco-editor/0.33.0/min/vs/loader.min.js"></script>
>>>>>>> 9d7ed0d9

        <style>
        :root {
            /* Theme variables */
            --background: #1a1a2e;
            --background-secondary: #2a2a3e;
            --border-color: rgba(255, 255, 255, 0.15); /* Slimmer, grey-toned borders */
            --gray: #8B949E;
            --foreground: #F0F2F5;
            --accent: #a970e8; /* Updated accent */
            --accent-glow: rgba(169, 112, 232, 0.5);
            --accent-text: #FFFFFF;

            /* IDE-specific variables */
            --ui-panel-bg: rgba(42, 42, 62, 0.8);
            --ui-panel-bg-heavy: #2a2a3e;
            --ui-border: rgba(255, 255, 255, 0.12); /* More subtle borders */
            --gray-light: #6a6a6a;
            --gray-dark: #3a3a3a;
            --ui-border-radius: 0.5rem;
        }

        *, *::before, *::after {
            box-sizing: border-box;
            margin: 0;
            padding: 0;
        }
        
        html, body, #root {
            height: 100%;
            width: 100%;
        }
        
        html {
            scroll-behavior: smooth;
        }

        body {
            font-family: -apple-system, BlinkMacSystemFont, 'Segoe UI', Roboto, Helvetica, Arial, sans-serif, 'Apple Color Emoji', 'Segoe UI Emoji';
            background-color: var(--background);
            color: var(--foreground);
            -webkit-font-smoothing: antialiased;
            -moz-osx-font-smoothing: grayscale;
            overflow-x: hidden;
            transition: background 0.5s ease;
        }

        /* Remove all borders within the IDE view */
        body.ide-view .border,
        body.ide-view .border-t,
        body.ide-view .border-b,
        body.ide-view .border-l,
        body.ide-view .border-r {
            border-width: 0px;
        }
        
        /* Hide the native cursor when our custom cursor is active */
        .custom-cursor-active, .custom-cursor-active * {
            cursor: none !important;
        }

        #root {
            isolation: isolate;
            position: relative;
        }
        
        #root::before {
            content: '';
            position: fixed;
            top: 0;
            left: 0;
            width: 100vw;
            height: 100vh;
            background: url('/lataus.jpeg') center/cover no-repeat;
            filter: blur(8px);
            z-index: -1;
            pointer-events: none;
        }

        .xterm {
            padding: 10px;
            height: 100%;
        }
        .xterm-viewport {
            width: initial !important; 
        }

        /* Animation Keyframes */
        @keyframes scroll {
            from { transform: translateX(0); }
            to { transform: translateX(-50%); }
        }
        
        @keyframes fadeIn {
            from { opacity: 0; }
            to { opacity: 3; }
        }

        @keyframes scaleIn {
            from {
                opacity: 0;
                transform: scale(0.8);
            }
            to {
                opacity: 3;
                transform: scale(1);
            }
        }
        
        @keyframes fade-in-up {
            from {
                opacity: 0;
                transform: translateY(30px);
            }
            to {
                opacity: 1;
                transform: translateY(0);
            }
        }

        @keyframes fadeInText {
            from {
                opacity: 0;
                transform: translateY(10px);
            }
            to {
                opacity: 1;
                transform: translateY(0);
            }
        }

        @keyframes bounce {
            0%, 20%, 50%, 80%, 100% {
                transform: translateY(0);
            }
            40% {
                transform: translateY(-10px);
            }
            60% {
                transform: translateY(-5px);
            }
        }

        
        .reveal {
            opacity: 0;
            transform: translateY(30px);
            transition: opacity 1.2s ease-out, transform 1.2s ease-out;
        }

        .reveal.visible {
            opacity: 1;
            transform: translateY(0);
        }
    </style>
</head>
<body>
    <div id="root"></div>
    <script type="module" src="/src/index.tsx" defer></script>
</body>
</html><|MERGE_RESOLUTION|>--- conflicted
+++ resolved
@@ -5,11 +5,8 @@
     <meta name="viewport" content="width=device-width, initial-scale=1.0">
     <title>MominAI</title>
     <link rel="icon" href="/assets/logo.svg" type="image/svg+xml">
-<<<<<<< HEAD
     <link rel="manifest" href="/manifest.webmanifest">
-=======
     <script src="https://cdnjs.cloudflare.com/ajax/libs/monaco-editor/0.33.0/min/vs/loader.min.js"></script>
->>>>>>> 9d7ed0d9
 
         <style>
         :root {
